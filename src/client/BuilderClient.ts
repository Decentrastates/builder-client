--- conflicted
+++ resolved
@@ -82,20 +82,12 @@
     }
 
     try {
-<<<<<<< HEAD
-      const upsertResponse = await this.axios.put<
-        ServerResponse & { data: RemoteItem }
-      >(`/v1/items/${item.id}`, {
-        item: { ...item, eth_address: this.address }
-      })
-=======
       const upsertResponse = await this.axios.put<ServerResponse<RemoteItem>>(
         `/v1/items/${item.id}`,
         {
-          item
+          item: { ...item, eth_address: this.address }
         }
       )
->>>>>>> 8f38031e
 
       if (Object.keys(newContent).length > 0) {
         const formData = new FormData()
